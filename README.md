# Bridge Data Robot

Code for controlling Trossen WidowX robot arms.

- `widowx_envs`: contains the `widowx_envs` Python package with all of the WidowX controller code.
- `docker_compose.yml`: contains all of the docker-compose services that will be used to run the robot.

## Setup

First, install the dependencies on the host machine by running `./host_install.sh`.

Next, we need to build and launch the ROS service that communicates with the robot. This service is defined by the `robonet` entry in `docker-compose.yml`. It uses the `robonet-base` image which is built from the `widowx_envs` directory (see `widowx_envs/Dockerfile`). To build and run the `robonet-base` service, run:

```bash
# first generate the usb config file
./generate_usb_config.sh

# build and run the robonet service
USB_CONNECTOR_CHART=$(pwd)/usb_connector_chart.yml docker compose up --build robonet
```

This builds the `robonet-base` image, which contains all of the ROS dependencies and the Python controller code from the `widowx_envs` directory. The USB connector chart is required to start the camera stream. You can get the USB device IDs by running `v4l2-ctl --list-devices`, `./generate_usb_config.sh` automatically generates the config file for you.

Once this is running, you can execute commands in the running container like so:

```bash
docker compose exec robonet bash -lic "go_sleep"
```

Explanation:
- `docker compose exec`: execute a command in a running container
- `robonet`: the service name (as specified in `docker-compose.yml`)
- `bash`: the executable to run inside the container
- `-l`: tells bash to open a login shell, sourcing `~/.bashrc` inside the container, which is required to set up a few ROS things and the correct Python virtual environment
- `-i`: makes the shell interactive, in case you want to run an interactive command (like `python`)
- `-c`: tells bash to execute the next argument
- `go_sleep`: the string to be executed by bash; in this case, it's a utility script that is built in to the `robonet-base` image that moves the arm to the sleep position

If you really want to, you can also attach a bash shell interactively using `docker compose exec robonet bash`.

### Using RealSense cameras

The RealSense cameras require different drivers than RGB cameras.  If you are using RealSenses, change the `camera_string` in `widowx_envs/scripts/run.sh` to `realsense:=true`.

You will also need to update the device serial number in `widowx_envs/widowx_controller/launch/widowx_rs.launch` to match your cameras.

## Data collection

First, make sure the `robonet-base` container is running using the above command. Then, run the following commands:

```bash
# first create an empty directory to store the data
mkdir -p $HOME/widowx_data

# give sudo write access to the container
# we can check the id by running `id` in the container
sudo chown -R 1000:1002 $HOME/widowx_data

# access the container
docker compose exec robonet bash

# start the data collection script
python widowx_envs/widowx_envs/run_data_collection.py widowx_envs/experiments/bridge_data_v2/conf.py
```

You can specify a different directory to save the data in `docker-compose.yml`.

At this point, the data_collection script will start initializing, and then throw the error:
```bash
Device not found. Make sure that device is running and is connected over USB
Run `adb devices` to verify that the device is visible.
```

This is expected, as our data collection requires the use of a Meta Quest VR headset to control the widowx arm. Turn on and connect the VR headset to the computer via USB. Make sure USB debugging is enabled and answer "Yes/Agree" to any prompts that appear in the headset. 

## Evaluating policies

There are two ways to interface a policy with the robot: (1) the docker compose service method or (2) the (newer) server-client method. In general, we recommend the server-client method.

### Docker compose service method

The first method is to install the neccesary code and dependencies for running the policy in the same environment as the robot dependencies. This is done by creating a new docker compose service in `docker-compose.yml`. 

See `docker-compose.yml` for an example with the [bridge_data_v2](https://github.com/rail-berkeley/bridge_data_v2) codebase. Each codebase also needs a minimal Dockerfile that builds on top of the `robonet-base` image. The Dockerfile for the `bridge_data_v2` codebase looks like:

```Dockerfile
FROM robonet-base:latest

COPY requirements.txt /tmp/requirements.txt
RUN ~/myenv/bin/pip install -r /tmp/requirements.txt
RUN ~/myenv/bin/pip install --upgrade "jax[cuda11_pip]==0.4.13" -f https://storage.googleapis.com/jax-releases/jax_cuda_releases.html

# this path will get mounted as a volume (see `docker-compose.yml`)
ENV PYTHONPATH=${PYTHONPATH}:/home/robonet/code/bridge_data_v2

# modify packages to work with python 3.8 (ros noetic needs python 3.8)
# to avoid orbax checkpoint error, downgrade flax 
RUN ~/myenv/bin/pip install flax==0.6.11
# to avoid typing errors, upgrade distrax
RUN ~/myenv/bin/pip install distrax==0.1.3

# avoid git safe directory errors
RUN git config --global --add safe.directory /home/robonet/code/bridge_data_v2

WORKDIR /home/robonet/code/bridge_data_v2
```

To run the service, clone the [bridge_data_v2](https://github.com/rail-berkeley/bridge_data_v2) repo into `bridge_data_robot/code`.

Then, build the new service/container:

```bash
docker compose build bridge_data_v2
```

Now, we can run commands in this container similar to the previous section. We just need to make sure the`robonet-base` container is running in the background (see the setup section).

For instance, to run the `bridge_data_v2` evaluation script:

```bash
docker compose run bridge_data_v2 bash -lic "python experiments/eval_gc.py ..."
```

To execute commands in the docker container with an interactive shell, you can again do `docker compose run bridge_data_v2 bash`.

### Server-client method

With this setup, the robot is run as a server that receives actions and the policy acts as a client that sends actions. This "server-client" architecture allows us to both isolate robot controller and policy dependencies, as well as perform inference on a separate machine from the one used to control the robot (though in the simplest case, both the robot and policy can run on the same machine).

First, run the server on the robot:

```bash
docker compose exec robonet bash -lic "widowx_env_service --server"
```

Then, we'll create an environment to run the client. This can be on the same machine as the robot or a different machine. First, create a new python environment (e.g conda) with the policy dependencies (e.g [bridge_data_v2](https://github.com/rail-berkeley/bridge_data_v2)). Additionally, install the [edgeml](https://github.com/youliangtan/edgeml) library. Finally, install the `widowx_envs` package from this repo:

```bash
cd widowx_envs
pip install -e .
```

Now, we are ready to communicate with the server. To verify that everything is set up correctly run:

```bash
python widowx_envs/widowx_env_service.py --client
```

<<<<<<< HEAD
Try remotely teleop the robot arm

```bash
python3 widowx_envs/widowx_envs/teleop.py --ip <IP_ADDRESS>
```
=======
This command assumes the server is running on `localhost` (i.e the same machine). If you're running the client on a different machine from the server, use `--ip` to specify the ip address of the server.

The robot should execute a few predefined movements. See the `bridge_data_v2` evaluation script [here](https://github.com/rail-berkeley/bridge_data_v2/blob/main/experiments/eval.py) for an example of how to send actions to the server. 
>>>>>>> 7ba279ba

## Troubleshooting

##### Permission errors

If you run into following errors:

```bash
Traceback (most recent call last):
  File "urllib3/connectionpool.py", line 677, in urlopen
  File "urllib3/connectionpool.py", line 392, in _make_request
  File "http/client.py", line 1277, in request
  File "http/client.py", line 1323, in _send_request
  File "http/client.py", line 1272, in endheaders
  File "http/client.py", line 1032, in _send_output
  File "http/client.py", line 972, in send
  File "docker/transport/unixconn.py", line 43, in connect
PermissionError: [Errno 13] Permission denied
```
that can be fixed by running the following commands and subsequently restarting the PC (the log out and log back in is sometimes not sufficient):

```bash
sudo groupadd docker
sudo usermod -aG docker $USER
```<|MERGE_RESOLUTION|>--- conflicted
+++ resolved
@@ -146,17 +146,14 @@
 python widowx_envs/widowx_env_service.py --client
 ```
 
-<<<<<<< HEAD
-Try remotely teleop the robot arm
+This command assumes the server is running on `localhost` (i.e the same machine). If you're running the client on a different machine from the server, use `--ip` to specify the ip address of the server.
 
+The robot should execute a few predefined movements. See the `bridge_data_v2` evaluation script [here](https://github.com/rail-berkeley/bridge_data_v2/blob/main/experiments/eval.py) for an example of how to send actions to the server. 
+
+Extra Util: To try teleop the robot arm remotely
 ```bash
 python3 widowx_envs/widowx_envs/teleop.py --ip <IP_ADDRESS>
 ```
-=======
-This command assumes the server is running on `localhost` (i.e the same machine). If you're running the client on a different machine from the server, use `--ip` to specify the ip address of the server.
-
-The robot should execute a few predefined movements. See the `bridge_data_v2` evaluation script [here](https://github.com/rail-berkeley/bridge_data_v2/blob/main/experiments/eval.py) for an example of how to send actions to the server. 
->>>>>>> 7ba279ba
 
 ## Troubleshooting
 
