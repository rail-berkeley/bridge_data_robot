--- conflicted
+++ resolved
@@ -11,7 +11,6 @@
 from widowx_envs.policies.vr_teleop_policy import VRTeleopPolicy
 
 env_params = {
-<<<<<<< HEAD
     'camera_topics': [
         # IMTopic('/D435/color/image_raw'),
         IMTopic('/D435/image_raw'),
@@ -22,14 +21,6 @@
     # 'depth_camera_topics': [
     #     IMTopic('/D435/depth/image_rect_raw', dtype='16UC1')
     #     ],
-=======
-    'camera_topics': [IMTopic('/D435/color/image_raw'),
-                      #IMTopic('/yellow/image_raw'),
-                      IMTopic('/blue/image_raw'),
-                      IMTopic('/wrist/image_raw')
-                      ],
-    'depth_camera_topics': [IMTopic('/D435/depth/image_rect_raw', dtype='16UC1')],
->>>>>>> dfd30079
     'gripper_attached': 'custom',
     'skip_move_to_neutral': True,
     'move_to_rand_start_freq': -1,
@@ -43,11 +34,7 @@
     'type': TimedLoop,
     'env': (VR_WidowX, env_params),
     'recreate_env': (False, 1),
-<<<<<<< HEAD
     'T': 100,  # TODO
-=======
-    'T': 500,
->>>>>>> dfd30079
     'image_height': 480,
     'image_width': 640,
     'make_final_gif': False,
@@ -67,10 +54,6 @@
     'policy': policy,
     'save_format': ['raw'],
     'make_diagnostics': False,
-<<<<<<< HEAD
-    'record_floor_height': True,
+    'record_floor_height': False,
     'save_language': True,
-=======
-    'record_floor_height': False
->>>>>>> dfd30079
 }